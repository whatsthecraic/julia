## client.jl - frontend handling command line options, environment setup,
##             and REPL

const color_normal = "\033[0m"

text_colors = {:black   => "\033[1m\033[30m",
               :red     => "\033[1m\033[31m",
               :green   => "\033[1m\033[32m",
               :yellow  => "\033[1m\033[33m",
               :blue    => "\033[1m\033[34m",
               :magenta => "\033[1m\033[35m",
               :cyan    => "\033[1m\033[36m",
               :white   => "\033[1m\033[37m"}

function answer_color()
<<<<<<< HEAD
    c = get(ENV, "JL_ANSWER_COLOR", "")
    return c == "black"   ? "\033[1m\033[30m" :
           c == "red"     ? "\033[1m\033[31m" :
           c == "green"   ? "\033[1m\033[32m" :
           c == "yellow"  ? "\033[1m\033[33m" :
           c == "magenta" ? "\033[1m\033[35m" :
           c == "cyan"    ? "\033[1m\033[36m" :
           c == "white"   ? "\033[1m\033[37m" :
           c == "normal"  ? color_normal  :
           "\033[1m\033[34m"
=======
    c = symbol(get(ENV, "JL_ANSWER_COLOR", ""))
    return get(text_colors, c, "\033[1m\033[34m")
>>>>>>> 273b46de
end

banner() = print(have_color ? banner_color : banner_plain)


exit(n) = ccall(:jl_exit, Void, (Int32,), n)
exit() = exit(0)
quit() = exit()

function repl_callback(ast::ANY, show_value)
    # use root task to execute user input
    global _repl_enough_stdin = true
    stop_reading(STDIN) 
    STDIN.readcb = false
    put(repl_channel, (ast, show_value))
end

# called to show a REPL result
repl_show(v::ANY) = repl_show(OUTPUT_STREAM, v)
function repl_show(io, v::ANY)
    if !(isa(v,Function) && isgeneric(v))
        if isa(v,AbstractVector) && !isa(v,Ranges)
            print(io, summary(v))
            if !isempty(v)
                println(io, ":")
                print_matrix(io, reshape(v,(length(v),1)))
            end
        else
            show(io, v)
        end
    end
    if isgeneric(v) && !isa(v,CompositeKind)
        show(io, v.env)
    end
end

function add_backtrace(e, bt)
    if isa(e,LoadError)
        if isa(e.error,LoadError)
            add_backtrace(e.error,bt)
        else
            e.error = BackTrace(e.error, bt)
            e
        end
    else
        BackTrace(e, bt)
    end
end

function eval_user_input(ast::ANY, show_value)
    iserr, lasterr, bt = false, (), nothing
    while true
        try
            if have_color
                print(color_normal)
            end
            if iserr
                show(add_backtrace(lasterr,bt))
                println()
                iserr, lasterr = false, ()
            else
                value = eval(Main,ast)
                global ans = value
                if !is(value,nothing) && show_value
                    if have_color
                        print(answer_color())
                    end
                    try repl_show(value)
                    catch err
                        throw(ShowError(value,err))
                    end
                    println()
                end
            end
            break
        catch err
            if iserr
                println("SYSTEM ERROR: show(lasterr) caused an error")
            end
            iserr, lasterr = true, err
            bt = backtrace()
        end
    end
    println()
end

function readBuffer(stream::TTY, nread)
    global _repl_enough_stdin::Bool    
    while !_repl_enough_stdin && nb_available(stream.buffer) > 0
        nread = int(memchr(stream.buffer,'\n')) # never more than one line or readline explodes :O
        nread2 = int(memchr(stream.buffer,'\r'))
        if nread == 0
            if nread2 == 0
                nread = nb_available(stream.buffer)
            else
                nread = nread2
            end
        else
            if nread2 != 0 && nread2 < nread
                nread = nread2
            end
        end
        ptr = pointer(stream.buffer.data,stream.buffer.ptr)
        skip(stream.buffer,nread)
        ccall(:jl_readBuffer,Void,(Ptr{Void},Int32),ptr,nread)
    end
    return false
end

function run_repl()
    global const repl_channel = RemoteRef()

    if have_color
        ccall(:jl_enable_color, Void, ())
    end
    atexit() do
        if have_color
            print(color_normal)
        end
        println()
    end

    # install Ctrl-C interrupt handler (InterruptException)
    ccall(:jl_install_sigint_handler, Void, ())

    while true
        ccall(:repl_callback_enable, Void, ())
        global _repl_enough_stdin = false
        start_reading(STDIN, readBuffer)
        (ast, show_value) = take(repl_channel)
        if show_value == -1
            # exit flag
            break
        end
        eval_user_input(ast, show_value!=0)
    end
end

function parse_input_line(s::String)
    # s = bytestring(s)
    # (expr, pos) = parse(s, 1, true)
    # (ex, pos) = ccall(:jl_parse_string, Any,
    #                   (Ptr{Uint8},Int32,Int32),
    #                   s, int32(pos)-1, 1)
    # if !is(ex,())
    #     throw(ParseError("extra input after end of expression"))
    # end
    # expr
    ccall(:jl_parse_input_line, Any, (Ptr{Uint8},), s)
end

# try to include() a file, ignoring if not found
function try_include(f::String)
    if is_file_readable(f)
        include(f)
    end
end

function process_options(args::Array{Any,1})
    global ARGS
    quiet = false
    repl = true
    startup = true
    if has(ENV, "JL_POST_BOOT")
        eval(Main,parse_input_line(ENV["JL_POST_BOOT"]))
    end
    i = 1
    while i <= length(args)
        if args[i]=="-q" || args[i]=="--quiet"
            quiet = true
        elseif args[i]=="--worker"
            start_worker(args[i+1])
            # doesn't return
        elseif args[i]=="-e"
            # TODO: support long options
            repl = false
            i+=1
            ARGS = args[i+1:end]
            eval(Main,parse_input_line(args[i]))
            break
        elseif args[i]=="-E"
            repl = false
            i+=1
            ARGS = args[i+1:end]
            show(eval(Main,parse_input_line(args[i])))
            println()
            break
        elseif args[i]=="-P"
            i+=1
            eval(Main,parse_input_line(args[i]))
        elseif args[i]=="-L"
            i+=1
            load(args[i])
        elseif args[i]=="-p"
            i+=1
            np = int32(args[i])
            addprocs_local(np-1)
        elseif args[i]=="--machinefile"
            i+=1
            machines = split(readall(args[i]), '\n', false)
            addprocs_ssh(machines)
        elseif args[i]=="-v" || args[i]=="--version"
            println("julia version $VERSION")
            exit(0)
        elseif args[i]=="--no-history"
            # see repl-readline.c
        elseif args[i] == "-f" || args[i] == "--no-startup"
            startup = false
        elseif args[i] == "-F"
            # load juliarc now before processing any more options
            try_include(strcat(ENV["HOME"],"/.juliarc.jl"))
            startup = false
        elseif args[i][1]!='-'
            # program
            repl = false
            # remove julia's arguments
            ARGS = args[i+1:end]
            include(args[i])
            break
        else
            error("unknown option: ", args[i])
        end
        i += 1
    end
    return (quiet,repl,startup)
end

const roottask = current_task()
const roottask_wi = WorkItem(roottask)

is_interactive = false
isinteractive() = (is_interactive::Bool)

@unix_only julia_pkgdir() = abspath(get(ENV,"JULIA_PKGDIR",string(ENV["HOME"],"/.julia")))
@windows_only begin
    const JULIA_USER_DATA_DIR = string(ENV["AppData"],"/julia")
    julia_pkgdir() = abspath(get(ENV,"JULIA_PKGDIR",string(JULIA_USER_DATA_DIR,"/packages")))
end

function _start()
    # set up standard streams

    @windows_only if !has(ENV,"HOME")
        ENV["HOME"] = ENV["APPDATA"]*"\\julia"
    end
    reinit_stdio()
    librandom_init()

    @windows_only if(!isdir(JULIA_USER_DATA_DIR))
        mkdir(JULIA_USER_DATA_DIR)
    end

    # set CPU core count
    global const CPU_CORES = ccall(:jl_cpu_cores, Int32, ())

    #atexit(()->flush(stdout_stream))
    try
        global const Workqueue = WorkItem[]
        global const Waiting = Dict(64)

        if !anyp(a->(a=="--worker"), ARGS)
            # start in "head node" mode
            global const Scheduler = Task(()->event_loop(true), 1024*1024)
            global PGRP;
            PGRP.myid = 1
            assert(PGRP.np == 0)
            push(PGRP.workers,LocalProcess())
            push(PGRP.locs,("",0))
            PGRP.np = 1
            # make scheduler aware of current (root) task
            enq_work(roottask_wi)
            yield()
        end

        global const LOAD_PATH = ByteString[
            ".",
            julia_pkgdir(),
            abspath("$JULIA_HOME/../share/julia"),
            abspath("$JULIA_HOME/../share/julia/base"),
            abspath("$JULIA_HOME/../share/julia/extras"),
            abspath("$JULIA_HOME/../share/julia/ui"),
        ]

        (quiet,repl,startup) = process_options(ARGS)

        if repl
            for var in ENV
                println(var)
            end
            if startup
                try_include(strcat(ENV["HOME"],"/.juliarc.jl"))
            end

            @unix_only global have_color = begins_with(get(ENV,"TERM",""),"xterm") ||
                                    success(`tput setaf 0`)
            @windows_only global have_color = true
            global is_interactive = true
            if !quiet
                banner()
            end
            run_repl()
        end
    catch err
        show(add_backtrace(err,backtrace()))
        println()
        exit(1)
    end
    exit(0) #HACK: always exit using jl_exit
end

const atexit_hooks = {}

atexit(f::Function) = (enqueue(atexit_hooks, f); nothing)

function _atexit()
    for f in atexit_hooks
        try
            f()
        catch err
            show(err)
            println()
        end
    end
end

# Have colors passed as simple symbols: :black, :red, ...
function print_with_color(msg::String, color::Symbol)
    if have_color
        default = color_normal
        printed_color = get(text_colors, color, default)
        print(OUTPUT_STREAM, printed_color, msg, default)
    else
        print(OUTPUT_STREAM, msg)
    end
end

# Use colors to print messages and warnings in the REPL
info(msg::String) = print_with_color(strcat("MESSAGE: ", msg, "\n"), :green)
warn(msg::String) = print_with_color(strcat("WARNING: ", msg, "\n"), :red)<|MERGE_RESOLUTION|>--- conflicted
+++ resolved
@@ -10,24 +10,12 @@
                :blue    => "\033[1m\033[34m",
                :magenta => "\033[1m\033[35m",
                :cyan    => "\033[1m\033[36m",
-               :white   => "\033[1m\033[37m"}
+               :white   => "\033[1m\033[37m"
+               :normal  => color_normal}
 
 function answer_color()
-<<<<<<< HEAD
-    c = get(ENV, "JL_ANSWER_COLOR", "")
-    return c == "black"   ? "\033[1m\033[30m" :
-           c == "red"     ? "\033[1m\033[31m" :
-           c == "green"   ? "\033[1m\033[32m" :
-           c == "yellow"  ? "\033[1m\033[33m" :
-           c == "magenta" ? "\033[1m\033[35m" :
-           c == "cyan"    ? "\033[1m\033[36m" :
-           c == "white"   ? "\033[1m\033[37m" :
-           c == "normal"  ? color_normal  :
-           "\033[1m\033[34m"
-=======
     c = symbol(get(ENV, "JL_ANSWER_COLOR", ""))
     return get(text_colors, c, "\033[1m\033[34m")
->>>>>>> 273b46de
 end
 
 banner() = print(have_color ? banner_color : banner_plain)
