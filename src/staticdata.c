--- conflicted
+++ resolved
@@ -26,11 +26,7 @@
 // TODO: put WeakRefs on the weak_refs list during deserialization
 // TODO: handle finalizers
 
-<<<<<<< HEAD
-#define NUM_TAGS    154
-=======
-#define NUM_TAGS    151
->>>>>>> a4903fd0
+#define NUM_TAGS    155
 
 // An array of references that need to be restored from the sysimg
 // This is a manually constructed dual of the gvars array, which would be produced by codegen for Julia code, for C.
