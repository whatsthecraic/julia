--- conflicted
+++ resolved
@@ -455,11 +455,7 @@
 
 function show(v::AbstractVector)
     println(summary(v),":")
-<<<<<<< HEAD
     print_matrix(v.') #'
-=======
-    print_matrix(v.')
->>>>>>> 5dde8247
 end
 
 function show(X::AbstractMatrix)
